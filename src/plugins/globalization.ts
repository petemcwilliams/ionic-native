import { Cordova, Plugin } from './plugin';

/**
 * @name Globalization
 * @description
 * @usage
 * ```typescript
 * import { Globalization } from 'ionic-native';
 *
 *
 * ```
 */
@Plugin({
  pluginName: 'Globalization',
  plugin: 'cordova-plugin-globalization',
  pluginRef: 'navigator.globalization',
  repo: 'https://github.com/apache/cordova-plugin-globalization'
})
export class Globalization {

  /**
   * Returns the BCP-47 compliant language identifier tag to the successCallback with a properties object as a parameter. That object should have a value property with a String value.
   * @returns {Promise<{value: string}>}
   */
  @Cordova()
  static getPreferredLanguage(): Promise<{ value: string }> { return; }

  /**
   * Returns the BCP 47 compliant locale identifier string to the successCallback with a properties object as a parameter.
   * @returns {Promise<{value: string}>}
   */
  @Cordova()
  static getLocaleName(): Promise<{ value: string }> { return; }

  /**
   * Converts date to string
   * @param {Date} date Date you wish to convert
   * @param options Options for the converted date. Length, selector.
   * @returns {Promise<{value: string}>} Returns a promise when the date has been converted.
   */
  @Cordova({
    successIndex: 1,
    errorIndex: 2
  })
  static dateToString(date: Date, options: { formatLength: string, selector: string }): Promise<{ value: string }> { return; }

  /**
   * Parses a date formatted as a string, according to the client's user preferences and calendar using the time zone of the client, and returns the corresponding date object.
   * @param {string} dateString Date as a string to be converted
   * @param options Options for the converted date. Length, selector.
   * @returns {Promise<{ year: number, month: number, day: number, hour: number, minute: number, second: number, millisecond: number }>} Returns a promise when the date has been converted.
   */
  @Cordova({
    successIndex: 1,
    errorIndex: 2
  })
  static stringToDate(dateString: string, options: { formatLength: string, selector: string }): Promise<{ year: number, month: number, day: number, hour: number, minute: number, second: number, millisecond: number }> { return; }

  /**
   * Returns a pattern string to format and parse dates according to the client's user preferences.
   * @param options Object with the format length and selector
   * @returns {Promise<{pattern: string}>} Returns a promise.
   */
  @Cordova({
    callbackOrder: 'reverse'
  })
  static getDatePattern(options: { formatLength: string, selector: string }): Promise<{ pattern: string }> { return; }

  /**
   * Returns an array of the names of the months or days of the week, depending on the client's user preferences and calendar.
   * @param options Object with type (narrow or wide) and item (month or days).
   * @returns {Promise<{value: Array<string>}>} Returns a promise.
   */
  @Cordova({
    callbackOrder: 'reverse'
  })
  static getDateNames(options: { type: string, item: string }): Promise<{ value: Array<string> }> { return; }

  /**
   * Indicates whether daylight savings time is in effect for a given date using the client's time zone and calendar.
   * @param {data} date Date to process
   * @returns {Promise<{dst: string}>} reutrns a promise with the value
   */
  @Cordova()
  static isDayLightSavingsTime(date: Date): Promise<{ dst: string }> { return; }

  /**
   * Returns the first day of the week according to the client's user preferences and calendar.
   * @returns {Promise<{value: string}>} returns a promise with the value
   */
  @Cordova()
  static getFirstDayOfWeek(): Promise<{ value: string }> { return; }

  /**
   * Returns a number formatted as a string according to the client's user preferences.
<<<<<<< HEAD
   * @param options
   * @returns {Promise<{value: string}>}
=======
   * @param number {Number} The number to convert
   * @param options {Object} Object with property `type` that can be set to: decimal, percent, or currency.
>>>>>>> 1072ab11
   */
  @Cordova({
    successIndex: 1,
    errorIndex: 2
  })
  static numberToString(number: number, options: { type: string }): Promise<{ value: string }> { return; }

  /**
   *
   * @param {string} stringToConvert String you want to conver to a number
   * @param options  The type of number you want to return. Can be decimal, percent, or currency.
   * @returns {Promise<{ value: number | string }>} Returns a promise with the value.
   */
  @Cordova({
    successIndex: 1,
    errorIndex: 2
  })
  static stringToNumber(stringToConvert: string, options: { type: string }): Promise<{ value: number | string }> { return; }

  /**
   * Returns a pattern string to format and parse numbers according to the client's user preferences.
   * @param options Can be decimal, percent, or currency.
   * @returns {Promise<{ pattern: string, symbol: string, fraction: number, rounding: number, positive: string, negative: string, decimal: string, grouping: string }>}
   */
  @Cordova({
    callbackOrder: 'reverse'
  })
  static getNumberPattern(options: { type: string }): Promise<{ pattern: string, symbol: string, fraction: number, rounding: number, positive: string, negative: string, decimal: string, grouping: string }> { return; }

  /**
   * Returns a pattern string to format and parse currency values according to the client's user preferences and ISO 4217 currency code.
   * @param {string} currencyCode Currency Code.A
   * @returns {Promise<{ pattern: string, code: string, fraction: number, rounding: number, decimal: number, grouping: string }>}
   */
  @Cordova()
  static getCurrencyPattern(currencyCode: string): Promise<{ pattern: string, code: string, fraction: number, rounding: number, decimal: number, grouping: string }> { return; }

}<|MERGE_RESOLUTION|>--- conflicted
+++ resolved
@@ -93,13 +93,8 @@
 
   /**
    * Returns a number formatted as a string according to the client's user preferences.
-<<<<<<< HEAD
-   * @param options
-   * @returns {Promise<{value: string}>}
-=======
    * @param number {Number} The number to convert
    * @param options {Object} Object with property `type` that can be set to: decimal, percent, or currency.
->>>>>>> 1072ab11
    */
   @Cordova({
     successIndex: 1,
